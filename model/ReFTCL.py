--- conflicted
+++ resolved
@@ -429,42 +429,26 @@
             base_ref = self.model.module if hasattr(self.model, "module") else self.model
             for layer_key, inter in getattr(base_ref, "interventions", {}).items():
                 if hasattr(inter, "tasks"):
-<<<<<<< HEAD
-                    print_rank_0(f"[REFT-CL] Round {round_idx}: Freezing all tasks in {layer_key}", self.args.global_rank)
-                    for j in range(self.num_tasks):
-                        block = inter.tasks[j]
-                        param_count = sum(1 for p in block.parameters())
-=======
-                    print(f"Freezing {len(inter.tasks)} blocks")
-                    for block in inter.tasks:
->>>>>>> f84a35b2
+                    for j, block in enumerate(inter.tasks):
                         for p in block.parameters():
                             p.requires_grad = False
-                        print_rank_0(f"  Task {j}: Froze {param_count} parameters", self.args.global_rank)
 
             # Unfreeze current round directions (R_t, W_t, b_t)
-<<<<<<< HEAD
-            for layer_key, inter in getattr(base_ref, "interventions", {}).items():
+            for inter in getattr(base_ref, "interventions", {}).values():
                 if hasattr(inter, "tasks"):
-                    print_rank_0(f"[REFT-CL] Round {round_idx}: Unfreezing task {i_task} in {layer_key}", self.args.global_rank)
-                    block = inter.tasks[i_task]
-                    param_count = sum(1 for p in block.parameters())
-                    trainable_before = sum(1 for p in block.parameters() if p.requires_grad)
-                    for p in block.parameters():
-                        p.requires_grad = True
-                    trainable_after = sum(1 for p in block.parameters() if p.requires_grad)
-                    print_rank_0(f"  Task {i_task}: {param_count} params, {trainable_before}→{trainable_after} trainable", self.args.global_rank)
-=======
-            for inter in getattr(base_ref, "interventions", {}).values():
-                if hasattr(inter, "tasks") and hasattr(inter, "task_ids"):
-                    # If current global task id exists in this subset, unfreeze its local block
-                    if i_task in inter.task_ids:
-                        local_idx = inter.task_ids.index(i_task)
-                        print(f"Unfreezing block {local_idx} for global task {i_task}")
-                        block = inter.tasks[local_idx]
-                        for p in block.parameters():
-                            p.requires_grad = True
->>>>>>> f84a35b2
+                    # If intervention maps a subset of global tasks, unfreeze only the matching block
+                    if hasattr(inter, "task_ids") and isinstance(getattr(inter, "task_ids", None), list):
+                        if i_task in inter.task_ids:
+                            local_idx = inter.task_ids.index(i_task)
+                            block = inter.tasks[local_idx]
+                            for p in block.parameters():
+                                p.requires_grad = True
+                    else:
+                        # Fallback to direct indexing when tasks align with global ids
+                        if i_task < len(inter.tasks):
+                            block = inter.tasks[i_task]
+                            for p in block.parameters():
+                                p.requires_grad = True
 
             # Alphas 1..t are trainable, t+1..T are frozen
             for j, a in enumerate(self.alpha_bank.alphas):
